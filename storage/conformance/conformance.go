// Package conformance provides conformance tests for storage implementations.
package conformance

import (
	"reflect"
	"sort"
	"testing"
	"time"

	jose "gopkg.in/square/go-jose.v2"

	"golang.org/x/crypto/bcrypt"

	"github.com/dexidp/dex/storage"

	"github.com/kylelemons/godebug/pretty"
)

// ensure that values being tested on never expire.
var neverExpire = time.Now().UTC().Add(time.Hour * 24 * 365 * 100)

type subTest struct {
	name string
	run  func(t *testing.T, s storage.Storage)
}

func runTests(t *testing.T, newStorage func() storage.Storage, tests []subTest) {
	for _, test := range tests {
		t.Run(test.name, func(t *testing.T) {
			s := newStorage()
			test.run(t, s)
			s.Close()
		})
	}
}

// RunTests runs a set of conformance tests against a storage. newStorage should
// return an initialized but empty storage. The storage will be closed at the
// end of each test run.
func RunTests(t *testing.T, newStorage func() storage.Storage) {
	runTests(t, newStorage, []subTest{
		{"AuthCodeCRUD", testAuthCodeCRUD},
		{"AuthRequestCRUD", testAuthRequestCRUD},
		{"ClientCRUD", testClientCRUD},
		{"RefreshTokenCRUD", testRefreshTokenCRUD},
		{"PasswordCRUD", testPasswordCRUD},
		{"KeysCRUD", testKeysCRUD},
		{"OfflineSessionCRUD", testOfflineSessionCRUD},
		{"ConnectorCRUD", testConnectorCRUD},
		{"GarbageCollection", testGC},
		{"TimezoneSupport", testTimezones},
	})
}

func mustLoadJWK(b string) *jose.JSONWebKey {
	var jwt jose.JSONWebKey
	if err := jwt.UnmarshalJSON([]byte(b)); err != nil {
		panic(err)
	}
	return &jwt
}

func mustBeErrNotFound(t *testing.T, kind string, err error) {
	switch {
	case err == nil:
		t.Errorf("deleting non-existent %s should return an error", kind)
	case err != storage.ErrNotFound:
		t.Errorf("deleting %s expected storage.ErrNotFound, got %v", kind, err)
	}
}

func mustBeErrAlreadyExists(t *testing.T, kind string, err error) {
	switch {
	case err == nil:
		t.Errorf("attempting to create an existing %s should return an error", kind)
	case err != storage.ErrAlreadyExists:
		t.Errorf("creating an existing %s expected storage.ErrAlreadyExists, got %v", kind, err)
	}
}

func testAuthRequestCRUD(t *testing.T, s storage.Storage) {
	a1 := storage.AuthRequest{
		ID:                  storage.NewID(),
		ClientID:            "client1",
		ResponseTypes:       []string{"code"},
		Scopes:              []string{"openid", "email"},
		RedirectURI:         "https://localhost:80/callback",
		Nonce:               "foo",
		State:               "bar",
		ForceApprovalPrompt: true,
		LoggedIn:            true,
		Expiry:              neverExpire,
		ConnectorID:         "ldap",
		ConnectorData:       []byte(`{"some":"data"}`),
		Claims: storage.Claims{
			UserID:        "1",
			Username:      "jane",
			Email:         "jane.doe@example.com",
			EmailVerified: true,
			Groups:        []string{"a", "b"},
		},
	}

	identity := storage.Claims{Email: "foobar"}

	if err := s.CreateAuthRequest(a1); err != nil {
		t.Fatalf("failed creating auth request: %v", err)
	}

	// Attempt to create same AuthRequest twice.
	err := s.CreateAuthRequest(a1)
	mustBeErrAlreadyExists(t, "auth request", err)

	a2 := storage.AuthRequest{
		ID:                  storage.NewID(),
		ClientID:            "client2",
		ResponseTypes:       []string{"code"},
		Scopes:              []string{"openid", "email"},
		RedirectURI:         "https://localhost:80/callback",
		Nonce:               "bar",
		State:               "foo",
		ForceApprovalPrompt: true,
		LoggedIn:            true,
		Expiry:              neverExpire,
		ConnectorID:         "ldap",
		ConnectorData:       []byte(`{"some":"data"}`),
		Claims: storage.Claims{
			UserID:        "2",
			Username:      "john",
			Email:         "john.doe@example.com",
			EmailVerified: true,
			Groups:        []string{"a"},
		},
	}

	if err := s.CreateAuthRequest(a2); err != nil {
		t.Fatalf("failed creating auth request: %v", err)
	}

	if err := s.UpdateAuthRequest(a1.ID, func(old storage.AuthRequest) (storage.AuthRequest, error) {
		old.Claims = identity
		old.ConnectorID = "connID"
		return old, nil
	}); err != nil {
		t.Fatalf("failed to update auth request: %v", err)
	}

	got, err := s.GetAuthRequest(a1.ID)
	if err != nil {
		t.Fatalf("failed to get auth req: %v", err)
	}
	if !reflect.DeepEqual(got.Claims, identity) {
		t.Fatalf("update failed, wanted identity=%#v got %#v", identity, got.Claims)
	}

	if err := s.DeleteAuthRequest(a1.ID); err != nil {
		t.Fatalf("failed to delete auth request: %v", err)
	}

	if err := s.DeleteAuthRequest(a2.ID); err != nil {
		t.Fatalf("failed to delete auth request: %v", err)
	}
<<<<<<< HEAD

	_, err = s.GetAuthRequest(a1.ID)
	mustBeErrNotFound(t, "auth request", err)
=======
>>>>>>> ac242a8b
}

func testAuthCodeCRUD(t *testing.T, s storage.Storage) {
	a1 := storage.AuthCode{
		ID:            storage.NewID(),
		ClientID:      "client1",
		RedirectURI:   "https://localhost:80/callback",
		Nonce:         "foobar",
		Scopes:        []string{"openid", "email"},
		Expiry:        neverExpire,
		ConnectorID:   "ldap",
		ConnectorData: []byte(`{"some":"data"}`),
		Claims: storage.Claims{
			UserID:        "1",
			Username:      "jane",
			Email:         "jane.doe@example.com",
			EmailVerified: true,
			Groups:        []string{"a", "b"},
		},
	}

	if err := s.CreateAuthCode(a1); err != nil {
		t.Fatalf("failed creating auth code: %v", err)
	}

	a2 := storage.AuthCode{
		ID:            storage.NewID(),
		ClientID:      "client2",
		RedirectURI:   "https://localhost:80/callback",
		Nonce:         "foobar",
		Scopes:        []string{"openid", "email"},
		Expiry:        neverExpire,
		ConnectorID:   "ldap",
		ConnectorData: []byte(`{"some":"data"}`),
		Claims: storage.Claims{
			UserID:        "2",
			Username:      "john",
			Email:         "john.doe@example.com",
			EmailVerified: true,
			Groups:        []string{"a"},
		},
	}

	// Attempt to create same AuthCode twice.
	err := s.CreateAuthCode(a1)
	mustBeErrAlreadyExists(t, "auth code", err)

	if err := s.CreateAuthCode(a2); err != nil {
		t.Fatalf("failed creating auth code: %v", err)
	}

	got, err := s.GetAuthCode(a1.ID)
	if err != nil {
		t.Fatalf("failed to get auth code: %v", err)
	}
	if a1.Expiry.Unix() != got.Expiry.Unix() {
		t.Errorf("auth code expiry did not match want=%s vs got=%s", a1.Expiry, got.Expiry)
	}
	got.Expiry = a1.Expiry // time fields do not compare well
	if diff := pretty.Compare(a1, got); diff != "" {
		t.Errorf("auth code retrieved from storage did not match: %s", diff)
	}

	if err := s.DeleteAuthCode(a1.ID); err != nil {
		t.Fatalf("delete auth code: %v", err)
	}

	if err := s.DeleteAuthCode(a2.ID); err != nil {
		t.Fatalf("delete auth code: %v", err)
	}

	_, err = s.GetAuthCode(a1.ID)
	mustBeErrNotFound(t, "auth code", err)
}

func testClientCRUD(t *testing.T, s storage.Storage) {
	id1 := storage.NewID()
	c1 := storage.Client{
		ID:           id1,
		Secret:       "foobar",
		RedirectURIs: []string{"foo://bar.com/", "https://auth.example.com"},
		Name:         "dex client",
		LogoURL:      "https://goo.gl/JIyzIC",
	}
	err := s.DeleteClient(id1)
	mustBeErrNotFound(t, "client", err)

	if err := s.CreateClient(c1); err != nil {
		t.Fatalf("create client: %v", err)
	}

	// Attempt to create same Client twice.
	err = s.CreateClient(c1)
	mustBeErrAlreadyExists(t, "client", err)

	id2 := storage.NewID()
	c2 := storage.Client{
		ID:           id2,
		Secret:       "barfoo",
		RedirectURIs: []string{"foo://bar.com/", "https://auth.example.com"},
		Name:         "dex client",
		LogoURL:      "https://goo.gl/JIyzIC",
	}

	if err := s.CreateClient(c2); err != nil {
		t.Fatalf("create client: %v", err)
	}

	getAndCompare := func(id string, want storage.Client) {
		gc, err := s.GetClient(id1)
		if err != nil {
			t.Errorf("get client: %v", err)
			return
		}
		if diff := pretty.Compare(want, gc); diff != "" {
			t.Errorf("client retrieved from storage did not match: %s", diff)
		}
	}

	getAndCompare(id1, c1)

	newSecret := "barfoo"
	err = s.UpdateClient(id1, func(old storage.Client) (storage.Client, error) {
		old.Secret = newSecret
		return old, nil
	})
	if err != nil {
		t.Errorf("update client: %v", err)
	}
	c1.Secret = newSecret
	getAndCompare(id1, c1)

	if err := s.DeleteClient(id1); err != nil {
		t.Fatalf("delete client: %v", err)
	}

	if err := s.DeleteClient(id2); err != nil {
		t.Fatalf("delete client: %v", err)
	}

	_, err = s.GetClient(id1)
	mustBeErrNotFound(t, "client", err)
}

func testRefreshTokenCRUD(t *testing.T, s storage.Storage) {
	id := storage.NewID()
	refresh := storage.RefreshToken{
		ID:          id,
		Token:       "bar",
		Nonce:       "foo",
		ClientID:    "client_id",
		ConnectorID: "client_secret",
		Scopes:      []string{"openid", "email", "profile"},
		CreatedAt:   time.Now().UTC().Round(time.Millisecond),
		LastUsed:    time.Now().UTC().Round(time.Millisecond),
		Claims: storage.Claims{
			UserID:        "1",
			Username:      "jane",
			Email:         "jane.doe@example.com",
			EmailVerified: true,
			Groups:        []string{"a", "b"},
		},
		ConnectorData: []byte(`{"some":"data"}`),
	}
	if err := s.CreateRefresh(refresh); err != nil {
		t.Fatalf("create refresh token: %v", err)
	}

	// Attempt to create same Refresh Token twice.
	err := s.CreateRefresh(refresh)
	mustBeErrAlreadyExists(t, "refresh token", err)

	getAndCompare := func(id string, want storage.RefreshToken) {
		gr, err := s.GetRefresh(id)
		if err != nil {
			t.Errorf("get refresh: %v", err)
			return
		}

		if diff := pretty.Compare(gr.CreatedAt.UnixNano(), gr.CreatedAt.UnixNano()); diff != "" {
			t.Errorf("refresh token created timestamp retrieved from storage did not match: %s", diff)
		}

		if diff := pretty.Compare(gr.LastUsed.UnixNano(), gr.LastUsed.UnixNano()); diff != "" {
			t.Errorf("refresh token last used timestamp retrieved from storage did not match: %s", diff)
		}

		gr.CreatedAt = time.Time{}
		gr.LastUsed = time.Time{}
		want.CreatedAt = time.Time{}
		want.LastUsed = time.Time{}

		if diff := pretty.Compare(want, gr); diff != "" {
			t.Errorf("refresh token retrieved from storage did not match: %s", diff)
		}
	}

	getAndCompare(id, refresh)

	id2 := storage.NewID()
	refresh2 := storage.RefreshToken{
		ID:          id2,
		Token:       "bar_2",
		Nonce:       "foo_2",
		ClientID:    "client_id_2",
		ConnectorID: "client_secret",
		Scopes:      []string{"openid", "email", "profile"},
		CreatedAt:   time.Now().UTC().Round(time.Millisecond),
		LastUsed:    time.Now().UTC().Round(time.Millisecond),
		Claims: storage.Claims{
			UserID:        "2",
			Username:      "john",
			Email:         "john.doe@example.com",
			EmailVerified: true,
			Groups:        []string{"a", "b"},
		},
		ConnectorData: []byte(`{"some":"data"}`),
	}

	if err := s.CreateRefresh(refresh2); err != nil {
		t.Fatalf("create second refresh token: %v", err)
	}

	getAndCompare(id2, refresh2)

	updatedAt := time.Now().UTC().Round(time.Millisecond)

	updater := func(r storage.RefreshToken) (storage.RefreshToken, error) {
		r.Token = "spam"
		r.LastUsed = updatedAt
		return r, nil
	}
	if err := s.UpdateRefreshToken(id, updater); err != nil {
		t.Errorf("failed to udpate refresh token: %v", err)
	}
	refresh.Token = "spam"
	refresh.LastUsed = updatedAt
	getAndCompare(id, refresh)

	// Ensure that updating the first token doesn't impact the second. Issue #847.
	getAndCompare(id2, refresh2)

	if err := s.DeleteRefresh(id); err != nil {
		t.Fatalf("failed to delete refresh request: %v", err)
	}

	if err := s.DeleteRefresh(id2); err != nil {
		t.Fatalf("failed to delete refresh request: %v", err)
	}

	_, err = s.GetRefresh(id)
	mustBeErrNotFound(t, "refresh token", err)
}

type byEmail []storage.Password

func (n byEmail) Len() int           { return len(n) }
func (n byEmail) Less(i, j int) bool { return n[i].Email < n[j].Email }
func (n byEmail) Swap(i, j int)      { n[i], n[j] = n[j], n[i] }

func testPasswordCRUD(t *testing.T, s storage.Storage) {
	// Use bcrypt.MinCost to keep the tests short.
	passwordHash1, err := bcrypt.GenerateFromPassword([]byte("secret"), bcrypt.MinCost)
	if err != nil {
		t.Fatal(err)
	}

	password1 := storage.Password{
		Email:    "jane@example.com",
		Hash:     passwordHash1,
		Username: "jane",
		UserID:   "foobar",
	}
	if err := s.CreatePassword(password1); err != nil {
		t.Fatalf("create password token: %v", err)
	}

	// Attempt to create same Password twice.
	err = s.CreatePassword(password1)
	mustBeErrAlreadyExists(t, "password", err)

	passwordHash2, err := bcrypt.GenerateFromPassword([]byte("password"), bcrypt.MinCost)
	if err != nil {
		t.Fatal(err)
	}

	password2 := storage.Password{
		Email:    "john@example.com",
		Hash:     passwordHash2,
		Username: "john",
		UserID:   "barfoo",
	}
	if err := s.CreatePassword(password2); err != nil {
		t.Fatalf("create password token: %v", err)
	}

	getAndCompare := func(id string, want storage.Password) {
		gr, err := s.GetPassword(id)
		if err != nil {
			t.Errorf("get password %q: %v", id, err)
			return
		}
		if diff := pretty.Compare(want, gr); diff != "" {
			t.Errorf("password retrieved from storage did not match: %s", diff)
		}
	}

	getAndCompare("jane@example.com", password1)
	getAndCompare("JANE@example.com", password1) // Emails should be case insensitive

	if err := s.UpdatePassword(password1.Email, func(old storage.Password) (storage.Password, error) {
		old.Username = "jane doe"
		return old, nil
	}); err != nil {
		t.Fatalf("failed to update auth request: %v", err)
	}

	password1.Username = "jane doe"
	getAndCompare("jane@example.com", password1)

	var passwordList []storage.Password
	passwordList = append(passwordList, password1, password2)

	listAndCompare := func(want []storage.Password) {
		passwords, err := s.ListPasswords()
		if err != nil {
			t.Errorf("list password: %v", err)
			return
		}
		sort.Sort(byEmail(want))
		sort.Sort(byEmail(passwords))
		if diff := pretty.Compare(want, passwords); diff != "" {
			t.Errorf("password list retrieved from storage did not match: %s", diff)
		}
	}

	listAndCompare(passwordList)

	if err := s.DeletePassword(password1.Email); err != nil {
		t.Fatalf("failed to delete password: %v", err)
	}

	if err := s.DeletePassword(password2.Email); err != nil {
		t.Fatalf("failed to delete password: %v", err)
	}

	_, err = s.GetPassword(password1.Email)
	mustBeErrNotFound(t, "password", err)
}

func testOfflineSessionCRUD(t *testing.T, s storage.Storage) {
	userID1 := storage.NewID()
	session1 := storage.OfflineSessions{
		UserID:        userID1,
		ConnID:        "Conn1",
		Refresh:       make(map[string]*storage.RefreshTokenRef),
		ConnectorData: []byte(`{"some":"data"}`),
	}

	// Creating an OfflineSession with an empty Refresh list to ensure that
	// an empty map is translated as expected by the storage.
	if err := s.CreateOfflineSessions(session1); err != nil {
		t.Fatalf("create offline session with UserID = %s: %v", session1.UserID, err)
	}

	// Attempt to create same OfflineSession twice.
	err := s.CreateOfflineSessions(session1)
	mustBeErrAlreadyExists(t, "offline session", err)

	userID2 := storage.NewID()
	session2 := storage.OfflineSessions{
		UserID:        userID2,
		ConnID:        "Conn2",
		Refresh:       make(map[string]*storage.RefreshTokenRef),
		ConnectorData: []byte(`{"some":"data"}`),
	}

	if err := s.CreateOfflineSessions(session2); err != nil {
		t.Fatalf("create offline session with UserID = %s: %v", session2.UserID, err)
	}

	getAndCompare := func(userID string, connID string, want storage.OfflineSessions) {
		gr, err := s.GetOfflineSessions(userID, connID)
		if err != nil {
			t.Errorf("get offline session: %v", err)
			return
		}
		if diff := pretty.Compare(want, gr); diff != "" {
			t.Errorf("offline session retrieved from storage did not match: %s", diff)
		}
	}

	getAndCompare(userID1, "Conn1", session1)

	id := storage.NewID()
	tokenRef := storage.RefreshTokenRef{
		ID:        id,
		ClientID:  "client_id",
		CreatedAt: time.Now().UTC().Round(time.Millisecond),
		LastUsed:  time.Now().UTC().Round(time.Millisecond),
	}
	session1.Refresh[tokenRef.ClientID] = &tokenRef

	if err := s.UpdateOfflineSessions(session1.UserID, session1.ConnID, func(old storage.OfflineSessions) (storage.OfflineSessions, error) {
		old.Refresh[tokenRef.ClientID] = &tokenRef
		return old, nil
	}); err != nil {
		t.Fatalf("failed to update offline session: %v", err)
	}

	getAndCompare(userID1, "Conn1", session1)

	if err := s.DeleteOfflineSessions(session1.UserID, session1.ConnID); err != nil {
		t.Fatalf("failed to delete offline session: %v", err)
	}

	if err := s.DeleteOfflineSessions(session2.UserID, session2.ConnID); err != nil {
		t.Fatalf("failed to delete offline session: %v", err)
	}

	_, err = s.GetOfflineSessions(session1.UserID, session1.ConnID)
	mustBeErrNotFound(t, "offline session", err)
}

func testConnectorCRUD(t *testing.T, s storage.Storage) {
	id1 := storage.NewID()
	config1 := []byte(`{"issuer": "https://accounts.google.com"}`)
	c1 := storage.Connector{
		ID:              id1,
		Type:            "Default",
		Name:            "Default",
		ResourceVersion: "1",
		Config:          config1,
	}

	if err := s.CreateConnector(c1); err != nil {
		t.Fatalf("create connector with ID = %s: %v", c1.ID, err)
	}

	// Attempt to create same Connector twice.
	err := s.CreateConnector(c1)
	mustBeErrAlreadyExists(t, "connector", err)

	id2 := storage.NewID()
	config2 := []byte(`{"redirectURIi": "http://127.0.0.1:5556/dex/callback"}`)
	c2 := storage.Connector{
		ID:              id2,
		Type:            "Mock",
		Name:            "Mock",
		ResourceVersion: "2",
		Config:          config2,
	}

	if err := s.CreateConnector(c2); err != nil {
		t.Fatalf("create connector with ID = %s: %v", c2.ID, err)
	}

	getAndCompare := func(id string, want storage.Connector) {
		gr, err := s.GetConnector(id)
		if err != nil {
			t.Errorf("get connector: %v", err)
			return
		}
		if diff := pretty.Compare(want, gr); diff != "" {
			t.Errorf("connector retrieved from storage did not match: %s", diff)
		}
	}

	getAndCompare(id1, c1)

	if err := s.UpdateConnector(c1.ID, func(old storage.Connector) (storage.Connector, error) {
		old.Type = "oidc"
		return old, nil
	}); err != nil {
		t.Fatalf("failed to update Connector: %v", err)
	}

	c1.Type = "oidc"
	getAndCompare(id1, c1)

	connectorList := []storage.Connector{c1, c2}
	listAndCompare := func(want []storage.Connector) {
		connectors, err := s.ListConnectors()
		if err != nil {
			t.Errorf("list connectors: %v", err)
			return
		}
		sort.Slice(connectors, func(i, j int) bool {
			return connectors[i].Name < connectors[j].Name
		})
		if diff := pretty.Compare(want, connectors); diff != "" {
			t.Errorf("password list retrieved from storage did not match: %s", diff)
		}
	}
	listAndCompare(connectorList)

	if err := s.DeleteConnector(c1.ID); err != nil {
		t.Fatalf("failed to delete connector: %v", err)
	}

	if err := s.DeleteConnector(c2.ID); err != nil {
		t.Fatalf("failed to delete connector: %v", err)
	}

	_, err = s.GetConnector(c1.ID)
	mustBeErrNotFound(t, "connector", err)
}

func testKeysCRUD(t *testing.T, s storage.Storage) {
	updateAndCompare := func(k storage.Keys) {
		err := s.UpdateKeys(func(oldKeys storage.Keys) (storage.Keys, error) {
			return k, nil
		})
		if err != nil {
			t.Errorf("failed to update keys: %v", err)
			return
		}

		if got, err := s.GetKeys(); err != nil {
			t.Errorf("failed to get keys: %v", err)
		} else {
			got.NextRotation = got.NextRotation.UTC()
			if diff := pretty.Compare(k, got); diff != "" {
				t.Errorf("got keys did not equal expected: %s", diff)
			}
		}
	}

	// Postgres isn't as accurate with nano seconds as we'd like
	n := time.Now().UTC().Round(time.Second)

	keys1 := storage.Keys{
		SigningKey:    jsonWebKeys[0].Private,
		SigningKeyPub: jsonWebKeys[0].Public,
		NextRotation:  n,
	}

	keys2 := storage.Keys{
		SigningKey:    jsonWebKeys[2].Private,
		SigningKeyPub: jsonWebKeys[2].Public,
		NextRotation:  n.Add(time.Hour),
		VerificationKeys: []storage.VerificationKey{
			{
				PublicKey: jsonWebKeys[0].Public,
				Expiry:    n.Add(time.Hour),
			},
			{
				PublicKey: jsonWebKeys[1].Public,
				Expiry:    n.Add(time.Hour * 2),
			},
		},
	}

	updateAndCompare(keys1)
	updateAndCompare(keys2)
}

func testGC(t *testing.T, s storage.Storage) {
	est, err := time.LoadLocation("America/New_York")
	if err != nil {
		t.Fatal(err)
	}
	pst, err := time.LoadLocation("America/Los_Angeles")
	if err != nil {
		t.Fatal(err)
	}

	expiry := time.Now().In(est)
	c := storage.AuthCode{
		ID:            storage.NewID(),
		ClientID:      "foobar",
		RedirectURI:   "https://localhost:80/callback",
		Nonce:         "foobar",
		Scopes:        []string{"openid", "email"},
		Expiry:        expiry,
		ConnectorID:   "ldap",
		ConnectorData: []byte(`{"some":"data"}`),
		Claims: storage.Claims{
			UserID:        "1",
			Username:      "jane",
			Email:         "jane.doe@example.com",
			EmailVerified: true,
			Groups:        []string{"a", "b"},
		},
	}

	if err := s.CreateAuthCode(c); err != nil {
		t.Fatalf("failed creating auth code: %v", err)
	}

	for _, tz := range []*time.Location{time.UTC, est, pst} {
		result, err := s.GarbageCollect(expiry.Add(-time.Hour).In(tz))
		if err != nil {
			t.Errorf("garbage collection failed: %v", err)
		} else {
			if result.AuthCodes != 0 || result.AuthRequests != 0 {
				t.Errorf("expected no garbage collection results, got %#v", result)
			}
		}
		if _, err := s.GetAuthCode(c.ID); err != nil {
			t.Errorf("expected to be able to get auth code after GC: %v", err)
		}
	}

	if r, err := s.GarbageCollect(expiry.Add(time.Hour)); err != nil {
		t.Errorf("garbage collection failed: %v", err)
	} else if r.AuthCodes != 1 {
		t.Errorf("expected to garbage collect 1 objects, got %d", r.AuthCodes)
	}

	if _, err := s.GetAuthCode(c.ID); err == nil {
		t.Errorf("expected auth code to be GC'd")
	} else if err != storage.ErrNotFound {
		t.Errorf("expected storage.ErrNotFound, got %v", err)
	}

	a := storage.AuthRequest{
		ID:                  storage.NewID(),
		ClientID:            "foobar",
		ResponseTypes:       []string{"code"},
		Scopes:              []string{"openid", "email"},
		RedirectURI:         "https://localhost:80/callback",
		Nonce:               "foo",
		State:               "bar",
		ForceApprovalPrompt: true,
		LoggedIn:            true,
		Expiry:              expiry,
		ConnectorID:         "ldap",
		ConnectorData:       []byte(`{"some":"data"}`),
		Claims: storage.Claims{
			UserID:        "1",
			Username:      "jane",
			Email:         "jane.doe@example.com",
			EmailVerified: true,
			Groups:        []string{"a", "b"},
		},
	}

	if err := s.CreateAuthRequest(a); err != nil {
		t.Fatalf("failed creating auth request: %v", err)
	}

	for _, tz := range []*time.Location{time.UTC, est, pst} {
		result, err := s.GarbageCollect(expiry.Add(-time.Hour).In(tz))
		if err != nil {
			t.Errorf("garbage collection failed: %v", err)
		} else {
			if result.AuthCodes != 0 || result.AuthRequests != 0 {
				t.Errorf("expected no garbage collection results, got %#v", result)
			}
		}
		if _, err := s.GetAuthRequest(a.ID); err != nil {
			t.Errorf("expected to be able to get auth request after GC: %v", err)
		}
	}

	if r, err := s.GarbageCollect(expiry.Add(time.Hour)); err != nil {
		t.Errorf("garbage collection failed: %v", err)
	} else if r.AuthRequests != 1 {
		t.Errorf("expected to garbage collect 1 objects, got %d", r.AuthRequests)
	}

	if _, err := s.GetAuthRequest(a.ID); err == nil {
		t.Errorf("expected auth request to be GC'd")
	} else if err != storage.ErrNotFound {
		t.Errorf("expected storage.ErrNotFound, got %v", err)
	}
}

// testTimezones tests that backends either fully support timezones or
// do the correct standardization.
func testTimezones(t *testing.T, s storage.Storage) {
	est, err := time.LoadLocation("America/New_York")
	if err != nil {
		t.Fatal(err)
	}
	// Create an expiry with timezone info. Only expect backends to be
	// accurate to the millisecond
	expiry := time.Now().In(est).Round(time.Millisecond)

	c := storage.AuthCode{
		ID:            storage.NewID(),
		ClientID:      "foobar",
		RedirectURI:   "https://localhost:80/callback",
		Nonce:         "foobar",
		Scopes:        []string{"openid", "email"},
		Expiry:        expiry,
		ConnectorID:   "ldap",
		ConnectorData: []byte(`{"some":"data"}`),
		Claims: storage.Claims{
			UserID:        "1",
			Username:      "jane",
			Email:         "jane.doe@example.com",
			EmailVerified: true,
			Groups:        []string{"a", "b"},
		},
	}
	if err := s.CreateAuthCode(c); err != nil {
		t.Fatalf("failed creating auth code: %v", err)
	}
	got, err := s.GetAuthCode(c.ID)
	if err != nil {
		t.Fatalf("failed to get auth code: %v", err)
	}

	// Ensure that if the resulting time is converted to the same
	// timezone, it's the same value. We DO NOT expect timezones
	// to be preserved.
	gotTime := got.Expiry.In(est)
	wantTime := expiry
	if !gotTime.Equal(wantTime) {
		t.Fatalf("expected expiry %v got %v", wantTime, gotTime)
	}
}<|MERGE_RESOLUTION|>--- conflicted
+++ resolved
@@ -160,12 +160,9 @@
 	if err := s.DeleteAuthRequest(a2.ID); err != nil {
 		t.Fatalf("failed to delete auth request: %v", err)
 	}
-<<<<<<< HEAD
 
 	_, err = s.GetAuthRequest(a1.ID)
 	mustBeErrNotFound(t, "auth request", err)
-=======
->>>>>>> ac242a8b
 }
 
 func testAuthCodeCRUD(t *testing.T, s storage.Storage) {
